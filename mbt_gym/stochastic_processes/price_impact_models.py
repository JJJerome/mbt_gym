import abc
from typing import Optional

import numpy as np

from mbt_gym.stochastic_processes.StochasticProcessModel import StochasticProcessModel


class PriceImpactModel(StochasticProcessModel):
    """PriceImpactModel models the price impact of orders in the order book."""

    def __init__(
        self,
        min_value: np.ndarray,
        max_value: np.ndarray,
        step_size: float,
        terminal_time: float,
        initial_state: np.ndarray,
        num_trajectories: int = 1,
        seed: int = None,
    ):
        super().__init__(min_value, max_value, step_size, terminal_time, initial_state, num_trajectories, seed)

    @abc.abstractmethod
    def get_impact(self, action: np.ndarray) -> np.ndarray:
        pass

    @property
    @abc.abstractmethod
    def max_speed(self) -> float:
        pass


class TemporaryPowerPriceImpact(PriceImpactModel):
    def __init__(
        self,
        temporary_impact_coefficient: float = 0.01,
        temporary_impact_exponent: float = 1.0,
        num_trajectories: int = 1,
    ):
        self.temporary_impact_coefficient = temporary_impact_coefficient
        self.temporary_impact_exponent = temporary_impact_exponent
        super().__init__(
            min_value=np.array([[]]),
            max_value=np.array([[]]),
            step_size=None,
            terminal_time=0.0,
            initial_state=np.array([[]]),
            num_trajectories=num_trajectories,
            seed=None,
        )

    def update(self, arrivals: np.ndarray, fills: np.ndarray, actions: np.ndarray):
        pass

    def get_impact(self, action) -> np.ndarray:
        return self.temporary_impact_coefficient * action**self.temporary_impact_exponent

    @property
    def max_speed(self) -> float:
<<<<<<< HEAD
        return 100. # TODO: link to asset price perhaps?



class TemporaryAndPermanentPriceImpact(PriceImpactModel):
    def __init__(
        self,
        temporary_impact_coefficient: float = 0.01,
        permanent_impact_coefficient: float = 0.01,
        n_steps: int = 20 * 10,
        terminal_time: float = 1.0,
        num_trajectories: int = 1,
    ):
        self.temporary_impact_coefficient = temporary_impact_coefficient
        self.permanent_impact_coefficient = permanent_impact_coefficient
        self.n_steps = n_steps
        self.terminal_time = terminal_time
        self.step_size = self.terminal_time / self.n_steps
        super().__init__(
            min_value=np.array([[-self.max_speed*self.terminal_time*self.permanent_impact_coefficient]]),
            max_value=np.array([[self.max_speed*self.terminal_time*self.permanent_impact_coefficient]]),
            step_size=self.step_size,
            terminal_time=0.0,
            initial_state=np.array([[0]]),
            num_trajectories=num_trajectories,
            seed=None,
        )

    def update(self, arrivals: np.ndarray, fills: np.ndarray, actions: np.ndarray):
        self.current_state = self.current_state + self.permanent_impact_coefficient * actions * self.step_size
        

    def get_impact(self, action) -> np.ndarray:
        return self.temporary_impact_coefficient * action + self.current_state

    @property
    def max_speed(self) -> float:
        return 100. # TODO: link to asset price perhaps?
=======
        return 100.0  # TODO: link to asset price perhaps?
>>>>>>> 76da992a
<|MERGE_RESOLUTION|>--- conflicted
+++ resolved
@@ -58,9 +58,7 @@
 
     @property
     def max_speed(self) -> float:
-<<<<<<< HEAD
         return 100. # TODO: link to asset price perhaps?
-
 
 
 class TemporaryAndPermanentPriceImpact(PriceImpactModel):
@@ -96,7 +94,4 @@
 
     @property
     def max_speed(self) -> float:
-        return 100. # TODO: link to asset price perhaps?
-=======
-        return 100.0  # TODO: link to asset price perhaps?
->>>>>>> 76da992a
+        return 100. # TODO: link to asset price perhaps?